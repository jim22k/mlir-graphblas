name: mg

channels:
- conda-forge
- metagraph

dependencies:
# dev environment
  - python=3.8
  - coverage
  - pytest
  - pytest-cov
  - black

# documentation
  - sphinx=3.0.4
  - nbsphinx
  - notebook
  - conda-forge::pydata-sphinx-theme
  - pip
  - pip:
      - rst2pdf

# dependencies (so setup.py develop doesn't pip install them)
  - metagraph::mlir
  - metagraph::pymlir
  - llvmlite
  - donfig
  - pygments
<<<<<<< HEAD
  - cython
=======
  - panel
  - bokeh<2.3  # temp restriction until panel/bokeh bugs are worked out
>>>>>>> 1b0febd6
<|MERGE_RESOLUTION|>--- conflicted
+++ resolved
@@ -27,9 +27,6 @@
   - llvmlite
   - donfig
   - pygments
-<<<<<<< HEAD
   - cython
-=======
   - panel
-  - bokeh<2.3  # temp restriction until panel/bokeh bugs are worked out
->>>>>>> 1b0febd6
+  - bokeh<2.3  # temp restriction until panel/bokeh bugs are worked out
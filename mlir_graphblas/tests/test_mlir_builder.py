--- conflicted
+++ resolved
@@ -274,17 +274,8 @@
         updated_sum = ir_builder.addf(input_var, current_sum)
         ir_builder.memref.store(updated_sum, sum_memref, [])
     assert for_vars.returned_variable is None
-<<<<<<< HEAD
-    result_var = ir_builder.new_var("f64")
-    ir_builder.add_statement(
-        f"""
-{result_var.assign} = memref.load %sum_memref[] : memref<f64>
-"""
-    )
-=======
 
     result_var = ir_builder.memref.load(sum_memref, [])
->>>>>>> 7767e875
     ir_builder.return_vars(result_var)
 
     assert ir_builder.get_mlir()
@@ -308,18 +299,9 @@
     ir_builder = MLIRFunctionBuilder(
         "plus_6x7_8", input_types=["f64"], return_types=["f64"], aliases=aliases
     )
-<<<<<<< HEAD
     (input_var,) = ir_builder.inputs
-    ir_builder.add_statement(
-        f"""
-%sum_memref = memref.alloc() : memref<f64>
-memref.store {input_var}, %sum_memref[] : memref<f64>
-"""
-    )
-=======
     sum_memref = ir_builder.memref.alloc([], "f64")
     ir_builder.memref.store(input_var, sum_memref, [])
->>>>>>> 7767e875
 
     float_lower_var = ir_builder.constant(lower_float, "f64")
     float_iter_var = ir_builder.new_var("f64")
@@ -328,24 +310,6 @@
         lower_i, upper_i, delta_i, iter_vars=[(float_iter_var, float_lower_var)]
     ) as for_vars:
         assert [float_iter_var] == for_vars.iter_vars
-<<<<<<< HEAD
-        incremented_float_var = ir_builder.new_var("f64")
-        ir_builder.add_statement(
-            f"""
-%current_sum = memref.load %sum_memref[] : memref<f64>
-%updated_sum = addf {float_iter_var}, %current_sum : f64
-memref.store %updated_sum, %sum_memref[] : memref<f64>
-{incremented_float_var.assign} = addf {float_iter_var}, {float_delta_var} : f64
-"""
-        )
-        for_vars.yield_vars(incremented_float_var)
-    result_var = ir_builder.new_var("f64")
-    ir_builder.add_statement(
-        f"""
-{result_var.assign} = memref.load %sum_memref[] : memref<f64>
-"""
-    )
-=======
         current_sum = ir_builder.memref.load(sum_memref, [])
         updated_sum = ir_builder.addf(float_iter_var, current_sum)
         ir_builder.memref.store(updated_sum, sum_memref, [])
@@ -353,7 +317,6 @@
         for_vars.yield_vars(incremented_float_var)
 
     result_var = ir_builder.memref.load(sum_memref, [])
->>>>>>> 7767e875
     ir_builder.return_vars(result_var)
 
     assert ir_builder.get_mlir()
@@ -388,19 +351,10 @@
     ir_builder = MLIRFunctionBuilder(
         "add_user_specified_vars", input_types=["i64"], return_types=["i64"]
     )
-<<<<<<< HEAD
     (input_var,) = ir_builder.inputs
-    ir_builder.add_statement(
-        f"""
-%sum_memref = memref.alloc() : memref<i64>
-memref.store {input_var}, %sum_memref[] : memref<i64>
-"""
-    )
-=======
     sum_memref = ir_builder.memref.alloc([], "i64")
     ir_builder.memref.store(input_var, sum_memref, [])
 
->>>>>>> 7767e875
     lower_index_var = ir_builder.constant(lower_index, "index")
     upper_index_var = ir_builder.constant(upper_index, "index")
     delta_index_var = ir_builder.constant(delta_index, "index")
@@ -418,31 +372,12 @@
         assert upper_index_var == for_vars.upper_var_index
         assert delta_index_var == for_vars.step_var_index
         assert [iter_i64_var] == for_vars.iter_vars
-<<<<<<< HEAD
-        incremented_iter_i64_var = ir_builder.new_var("i64")
-        ir_builder.add_statement(
-            f"""
-%current_sum = memref.load %sum_memref[] : memref<i64>
-%prod_of_index_vars_0 = muli {for_vars.lower_var_index}, {for_vars.upper_var_index} : index
-%prod_of_index_vars_1 = muli %prod_of_index_vars_0, {for_vars.step_var_index} : index
-%prod_of_index_vars = std.index_cast %prod_of_index_vars_1 : index to i64
-%prod_of_i64_vars = muli {lower_i64_var}, {delta_i64_var} : i64
-%iter_index_i64 = std.index_cast {for_vars.iter_var_index} : index to i64
-%prod_of_iter_vars = muli %iter_index_i64, {iter_i64_var} : i64
-%updated_sum_0 = addi %current_sum, %prod_of_index_vars : i64
-%updated_sum_1 = addi %updated_sum_0, %prod_of_i64_vars : i64
-%updated_sum = addi %updated_sum_1, %prod_of_iter_vars : i64
-memref.store %updated_sum, %sum_memref[] : memref<i64>
-{incremented_iter_i64_var.assign} = addi {iter_i64_var}, {delta_i64_var} : i64
-"""
-=======
         current_sum = ir_builder.memref.load(sum_memref, [])
         prod_of_index_vars_0 = ir_builder.muli(
             for_vars.lower_var_index, for_vars.upper_var_index
         )
         prod_of_index_vars_1 = ir_builder.muli(
             prod_of_index_vars_0, for_vars.step_var_index
->>>>>>> 7767e875
         )
         prod_of_index_vars = ir_builder.index_cast(prod_of_index_vars_1, "i64")
         prod_of_i64_vars = ir_builder.muli(lower_i64_var, delta_i64_var)
@@ -455,17 +390,8 @@
 
         incremented_iter_i64_var = ir_builder.addi(iter_i64_var, delta_i64_var)
         for_vars.yield_vars(incremented_iter_i64_var)
-<<<<<<< HEAD
-    result_var = ir_builder.new_var("i64")
-    ir_builder.add_statement(
-        f"""
-{result_var.assign} = memref.load %sum_memref[] : memref<i64>
-"""
-    )
-=======
 
     result_var = ir_builder.memref.load(sum_memref, [])
->>>>>>> 7767e875
     ir_builder.return_vars(result_var)
 
     assert (
